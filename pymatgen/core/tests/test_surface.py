#!/usr/bin/python


import unittest2 as unittest
import os
import random

import numpy as np

from pymatgen.core.structure import Structure
from pymatgen.core.lattice import Lattice
from pymatgen.core.surface import Slab, SlabGenerator, generate_all_slabs, \
    GetMillerIndices
from pymatgen.symmetry.groups import SpaceGroup
from pymatgen.symmetry.analyzer import SpacegroupAnalyzer
from pymatgen.util.testing import PymatgenTest


def get_path(path_str):
    cwd = os.path.abspath(os.path.dirname(__file__))
    path = os.path.join(cwd, "..", "..", "..", "test_files", "surface_tests",
                        path_str)
    return path


class SlabTest(PymatgenTest):

    def setUp(self):
        zno1 = Structure.from_file(get_path("ZnO-wz.cif"), primitive=False)
        zno55 = SlabGenerator(zno1, [1, 0, 0], 5, 5, lll_reduce=False,
                              center_slab=False).get_slab()

        Ti = Structure(Lattice.hexagonal(4.6, 2.82), ["Ti", "Ti", "Ti"],
                       [[0.000000, 0.000000, 0.000000],
                       [0.333333, 0.666667, 0.500000],
                       [0.666667, 0.333333, 0.500000]])

        Ag_fcc = Structure(Lattice.cubic(4.06), ["Ag", "Ag", "Ag", "Ag"],
                           [[0.000000, 0.000000, 0.000000],
                           [0.000000, 0.500000, 0.500000],
                           [0.500000, 0.000000, 0.500000],
                           [0.500000, 0.500000, 0.000000]])

        laue_groups = ["-1", "2/m", "mmm", "4/m",
                       "4/mmm", "-3", "-3m", "6/m",
                       "6/mmm", "m-3", "m-3m"]

        self.ti = Ti
        self.agfcc = Ag_fcc
        self.zno1 = zno1
        self.zno55 = zno55
        self.h = Structure(Lattice.cubic(3), ["H"],
                            [[0, 0, 0]])
        self.libcc = Structure(Lattice.cubic(3.51004), ["Li", "Li"],
                               [[0, 0, 0], [0.5, 0.5, 0.5]])
        self.laue_groups = laue_groups

    def test_init(self):
        zno_slab = Slab(self.zno55.lattice, self.zno55.species,
                        self.zno55.frac_coords,
                        self.zno55.miller_index,
                        self.zno55.oriented_unit_cell,
                        0, self.zno55.scale_factor)
        m =self.zno55.lattice.matrix
        area = np.linalg.norm(np.cross(m[0], m[1]))
        self.assertAlmostEqual(zno_slab.surface_area, area)
        self.assertEqual(zno_slab.lattice.lengths_and_angles,
                         self.zno55.lattice.lengths_and_angles)
        self.assertEqual(zno_slab.oriented_unit_cell.composition,
                         self.zno1.composition)
        self.assertEqual(len(zno_slab), 8)

    def test_add_adsorbate_atom(self):
        zno_slab = Slab(self.zno55.lattice, self.zno55.species,
                        self.zno55.frac_coords,
                        self.zno55.miller_index,
                        self.zno55.oriented_unit_cell,
                        0, self.zno55.scale_factor)
        zno_slab.add_adsorbate_atom([1], 'H', 1)

        self.assertEqual(len(zno_slab), 9)
        self.assertEqual(str(zno_slab[8].specie), 'H')
        self.assertAlmostEqual(zno_slab.get_distance(1, 8), 1.0)
        self.assertTrue(zno_slab[8].c > zno_slab[0].c)
        m = self.zno55.lattice.matrix
        area = np.linalg.norm(np.cross(m[0], m[1]))
        self.assertAlmostEqual(zno_slab.surface_area, area)
        self.assertEqual(zno_slab.lattice.lengths_and_angles,
                         self.zno55.lattice.lengths_and_angles)

    def test_get_sorted_structure(self):
        species = [str(site.specie) for site in
                   self.zno55.get_sorted_structure()]
        self.assertEqual(species, ["Zn2+"] * 4 + ["O2-"] * 4)

    def test_methods(self):
        #Test various structure methods
        self.zno55.get_primitive_structure()

    def test_as_from_dict(self):
        d = self.zno55.as_dict()
        obj = Slab.from_dict(d)
        self.assertEqual(obj.miller_index, (1, 0, 0))

    def test_dipole_and_is_polar(self):
        self.assertArrayAlmostEqual(self.zno55.dipole, [0, 0, 0])
        self.assertFalse(self.zno55.is_polar())
        cscl = self.get_structure("CsCl")
        cscl.add_oxidation_state_by_element({"Cs": 1, "Cl": -1})
        slab = SlabGenerator(cscl, [1, 0, 0], 5, 5,
                             lll_reduce=False, center_slab=False).get_slab()
        self.assertArrayAlmostEqual(slab.dipole, [-4.209, 0, 0])
        self.assertTrue(slab.is_polar())

    def test_symmetrization(self):

        # Restricted to elemental materials due to the risk of
        # broken stoichiometry. For compound materials, use is_polar()

        # Get all slabs for P6/mmm Ti and Fm-3m Ag up to index of 2

        all_Ti_slabs = generate_all_slabs(self.ti, 2, 10, 10, bonds=None,
                                          tol=1e-3, max_broken_bonds=0,
                                          lll_reduce=False, center_slab=False,
                                          primitive=True, max_normal_search=2,
                                          symmetrize=True)

        all_Ag_fcc_slabs = generate_all_slabs(self.agfcc, 2, 10, 10, bonds=None,
                                              tol=1e-3, max_broken_bonds=0,
                                              lll_reduce=False, center_slab=False,
                                              primitive=True, max_normal_search=2,
                                              symmetrize=True)

        all_slabs = [all_Ti_slabs, all_Ag_fcc_slabs]

        for i, slabs in enumerate(all_slabs):

            assymetric_count = 0
            symmetric_count = 0

            for i, slab in enumerate(slabs):
                sg = SpacegroupAnalyzer(slab)
                pg = sg.get_point_group()

                # Check if a slab is symmetric
                if str(pg) not in self.laue_groups:
                    assymetric_count += 1
                else:
                    symmetric_count += 1

            # Check if slabs are all symmetric
            self.assertEqual(assymetric_count, 0)
            self.assertEqual(symmetric_count, len(slabs))

class SlabGeneratorTest(PymatgenTest):

    def test_get_slab(self):
        s = self.get_structure("LiFePO4")
        gen = SlabGenerator(s, [0, 0, 1], 10, 10)
        s = gen.get_slab(0.25)
        self.assertAlmostEqual(s.lattice.abc[2], 20.820740000000001)

        fcc = Structure.from_spacegroup("Fm-3m", Lattice.cubic(3), ["Fe"],
                                        [[0, 0, 0]])
        gen = SlabGenerator(fcc, [1, 1, 1], 10, 10)
        slab = gen.get_slab()
        gen = SlabGenerator(fcc, [1, 1, 1], 10, 10, primitive=False)
        slab_non_prim = gen.get_slab()
        self.assertEqual(len(slab), 6)
        self.assertEqual(len(slab_non_prim), len(slab) * 4)

        #Some randomized testing of cell vectors
        for i in range(1, 231):
            i = random.randint(1, 230)
            sg = SpaceGroup.from_int_number(i)
            if sg.crystal_system == "hexagonal" or (sg.crystal_system == \
                    "trigonal" and sg.symbol.endswith("H")):
                latt = Lattice.hexagonal(5, 10)
            else:
                #Cubic lattice is compatible with all other space groups.
                latt = Lattice.cubic(5)
            s = Structure.from_spacegroup(i, latt, ["H"], [[0, 0, 0]])
            miller = (0, 0, 0)
            while miller == (0, 0, 0):
                miller = (random.randint(0, 6), random.randint(0, 6),
                          random.randint(0, 6))
            gen = SlabGenerator(s, miller, 10, 10)
            a, b, c = gen.oriented_unit_cell.lattice.matrix
            self.assertAlmostEqual(np.dot(a, gen._normal), 0)
            self.assertAlmostEqual(np.dot(b, gen._normal), 0)

    def test_normal_search(self):
        fcc = Structure.from_spacegroup("Fm-3m", Lattice.cubic(3), ["Fe"],
                                        [[0, 0, 0]])
        for miller in [(1, 0, 0), (1, 1, 0), (1, 1, 1), (2, 1, 1)]:
            gen = SlabGenerator(fcc, miller, 10, 10)
            gen_normal = SlabGenerator(fcc, miller, 10, 10,
                                       max_normal_search=max(miller))
            slab = gen_normal.get_slab()
            self.assertAlmostEqual(slab.lattice.alpha, 90)
            self.assertAlmostEqual(slab.lattice.beta, 90)
            self.assertGreaterEqual(len(gen_normal.oriented_unit_cell),
                                    len(gen.oriented_unit_cell))

        graphite = self.get_structure("Graphite")
        for miller in [(1, 0, 0), (1, 1, 0), (0, 0, 1), (2, 1, 1)]:
            gen = SlabGenerator(graphite, miller, 10, 10)
            gen_normal = SlabGenerator(graphite, miller, 10, 10,
                                       max_normal_search=max(miller))
            self.assertGreaterEqual(len(gen_normal.oriented_unit_cell),
                                    len(gen.oriented_unit_cell))

        sc = Structure(Lattice.hexagonal(3.32, 5.15), ["Sc", "Sc"],
                       [[1/3, 2/3, 0.25], [2/3, 1/3, 0.75]])
        gen = SlabGenerator(sc, (1, 1, 1), 10, 10, max_normal_search=1)
        self.assertAlmostEqual(gen.oriented_unit_cell.lattice.angles[1], 90)

    def test_get_slabs(self):
        gen = SlabGenerator(self.get_structure("CsCl"), [0, 0, 1], 10, 10)

        #Test orthogonality of some internal variables.
        a, b, c = gen.oriented_unit_cell.lattice.matrix
        self.assertAlmostEqual(np.dot(a, gen._normal), 0)
        self.assertAlmostEqual(np.dot(b, gen._normal), 0)

        self.assertEqual(len(gen.get_slabs()), 1)

        s = self.get_structure("LiFePO4")
        gen = SlabGenerator(s, [0, 0, 1], 10, 10)
        self.assertEqual(len(gen.get_slabs()), 5)

        self.assertEqual(len(gen.get_slabs(bonds={("P", "O"): 3})), 2)

        # There are no slabs in LFP that does not break either P-O or Fe-O
        # bonds for a miller index of [0, 0, 1].
        self.assertEqual(len(gen.get_slabs(
            bonds={("P", "O"): 3, ("Fe", "O"): 3})), 0)

        #If we allow some broken bonds, there are a few slabs.
        self.assertEqual(len(gen.get_slabs(
            bonds={("P", "O"): 3, ("Fe", "O"): 3},
            max_broken_bonds=2)), 2)

        # At this threshold, only the origin and center Li results in
        # clustering. All other sites are non-clustered. So the of
        # slabs is of sites in LiFePO4 unit cell - 2 + 1.
        self.assertEqual(len(gen.get_slabs(tol=1e-4)), 15)

        LiCoO2=Structure.from_file(get_path("icsd_LiCoO2.cif"),
                                          primitive=False)
        gen = SlabGenerator(LiCoO2, [0, 0, 1], 10, 10)
        lco = gen.get_slabs(bonds={("Co", "O"): 3})
        self.assertEqual(len(lco), 1)
        a, b, c = gen.oriented_unit_cell.lattice.matrix
        self.assertAlmostEqual(np.dot(a, gen._normal), 0)
        self.assertAlmostEqual(np.dot(b, gen._normal), 0)

        scc = Structure.from_spacegroup("Pm-3m", Lattice.cubic(3), ["Fe"],
                                        [[0, 0, 0]])
        gen = SlabGenerator(scc, [0, 0, 1], 10, 10)
        slabs = gen.get_slabs()
        self.assertEqual(len(slabs), 1)
        gen = SlabGenerator(scc, [1, 1, 1], 10, 10, max_normal_search=1)
        slabs = gen.get_slabs()
        self.assertEqual(len(slabs), 1)

    def test_triclinic_TeI(self):
        # Test case for a triclinic structure of TeI. Only these three
        # Miller indices are used because it is easier to identify which
        # atoms should be in a surface together. The closeness of the sites
        # in other Miller indices can cause some ambiguity when choosing a
        # higher tolerance.
        numb_slabs = {(0, 0, 1): 5, (0, 1, 0): 3, (1, 0, 0): 7}
        TeI = Structure.from_file(get_path("icsd_TeI.cif"),
                                  primitive=False)
        for k, v in numb_slabs.items():
            trclnc_TeI = SlabGenerator(TeI, k, 10, 10)
            TeI_slabs = trclnc_TeI.get_slabs()
            self.assertEqual(v, len(TeI_slabs))

    def test_get_orthogonal_c_slab(self):
        TeI = Structure.from_file(get_path("icsd_TeI.cif"),
                                  primitive=False)
        trclnc_TeI = SlabGenerator(TeI, (0, 0, 1), 10, 10)
        TeI_slabs = trclnc_TeI.get_slabs()
        slab = TeI_slabs[0]
        norm_slab = slab.get_orthogonal_c_slab()
        self.assertAlmostEqual(norm_slab.lattice.angles[0], 90)
        self.assertAlmostEqual(norm_slab.lattice.angles[1], 90)


class MillerIndexFinderTests(PymatgenTest):

    def setUp(self):
        self.cscl = Structure.from_spacegroup(
            "Pm-3m", Lattice.cubic(4.2), ["Cs", "Cl"],
            [[0, 0, 0], [0.5, 0.5, 0.5]])

        self.lifepo4 = self.get_structure("LiFePO4")
        self.tei = Structure.from_file(get_path("icsd_TeI.cif"),
                                       primitive=False)
        self.LiCoO2 = Structure.from_file(get_path("icsd_LiCoO2.cif"),
                                          primitive=False)

        self.p1 = Structure(Lattice.from_parameters(3, 4, 5, 31, 43, 50),
                            ["H", "He"], [[0, 0, 0], [0.1, 0.2, 0.3]])
        self.graphite = self.get_structure("Graphite")

<<<<<<< HEAD
    def test_GetMillerIndices(self):
        indices = GetMillerIndices(self.cscl, 1).\
            get_symmetrically_distinct_miller_indices()
=======
    def test_get_symmetrically_distinct_miller_indices(self):

        # Tests to see if the function obtains the known number of unique slabs

        indices = get_symmetrically_distinct_miller_indices(self.cscl, 1)
>>>>>>> 570cb8f0
        self.assertEqual(len(indices), 3)
        indices = GetMillerIndices(self.cscl, 2).\
            get_symmetrically_distinct_miller_indices()
        self.assertEqual(len(indices), 6)

<<<<<<< HEAD
        self.assertEqual(len(GetMillerIndices(self.lifepo4, 1).
                             get_symmetrically_distinct_miller_indices()), 7)
=======
        self.assertEqual(len(get_symmetrically_distinct_miller_indices(self.lifepo4, 1)), 7)
>>>>>>> 570cb8f0

        # The TeI P-1 structure should have 13 unique millers (only inversion
        # symmetry eliminates pairs)
        indices = GetMillerIndices(self.tei, 1).\
            get_symmetrically_distinct_miller_indices()
        self.assertEqual(len(indices), 13)

        # P1 and P-1 should have the same # of miller indices since surfaces
        # always have inversion symmetry.
        indices = GetMillerIndices(self.p1, 1).\
            get_symmetrically_distinct_miller_indices()
        self.assertEqual(len(indices), 13)

        indices = GetMillerIndices(self.graphite, 2).\
            get_symmetrically_distinct_miller_indices()
        self.assertEqual(len(indices), 12)

    def test_generate_all_slabs(self):

        slabs = generate_all_slabs(self.cscl, 1, 10, 10)

        # Only three possible slabs, one each in (100), (110) and (111).
        self.assertEqual(len(slabs), 3)

        slabs = generate_all_slabs(self.cscl, 1, 10, 10,
                                   bonds={("Cs", "Cl"): 4})
        # No slabs if we don't allow broken Cs-Cl
        self.assertEqual(len(slabs), 0)

        slabs = generate_all_slabs(self.cscl, 1, 10, 10,
                                   bonds={("Cs", "Cl"): 4},
                                   max_broken_bonds=100)
        self.assertEqual(len(slabs), 3)

        slabs1 = generate_all_slabs(self.lifepo4, 1, 10, 10, tol=0.1,
                                    bonds={("P", "O"): 3})
        self.assertEqual(len(slabs1), 4)

        slabs2 = generate_all_slabs(self.lifepo4, 1, 10, 10,
                                    bonds={("P", "O"): 3, ("Fe", "O"): 3})
        self.assertEqual(len(slabs2), 0)

        # There should be only one possible stable surfaces, all of which are
        # in the (001) oriented unit cell
        slabs3 = generate_all_slabs(self.LiCoO2, 1, 10, 10,
                                    bonds={("Co", "O"): 3})
        self.assertEqual(len(slabs3), 1)
        mill = (0, 0, 1)
        for s in slabs3:
            self.assertEqual(s.miller_index, mill)

if __name__ == "__main__":
    unittest.main()<|MERGE_RESOLUTION|>--- conflicted
+++ resolved
@@ -306,28 +306,19 @@
                             ["H", "He"], [[0, 0, 0], [0.1, 0.2, 0.3]])
         self.graphite = self.get_structure("Graphite")
 
-<<<<<<< HEAD
-    def test_GetMillerIndices(self):
-        indices = GetMillerIndices(self.cscl, 1).\
-            get_symmetrically_distinct_miller_indices()
-=======
+
     def test_get_symmetrically_distinct_miller_indices(self):
 
         # Tests to see if the function obtains the known number of unique slabs
 
         indices = get_symmetrically_distinct_miller_indices(self.cscl, 1)
->>>>>>> 570cb8f0
         self.assertEqual(len(indices), 3)
         indices = GetMillerIndices(self.cscl, 2).\
             get_symmetrically_distinct_miller_indices()
         self.assertEqual(len(indices), 6)
 
-<<<<<<< HEAD
-        self.assertEqual(len(GetMillerIndices(self.lifepo4, 1).
-                             get_symmetrically_distinct_miller_indices()), 7)
-=======
+
         self.assertEqual(len(get_symmetrically_distinct_miller_indices(self.lifepo4, 1)), 7)
->>>>>>> 570cb8f0
 
         # The TeI P-1 structure should have 13 unique millers (only inversion
         # symmetry eliminates pairs)
