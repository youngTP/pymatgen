#!/usr/bin/python

from __future__ import division

import itertools
from pymatgen.core.lattice import Lattice
import numpy as np
from pymatgen.util.testing import PymatgenTest
from pymatgen.core.operations import SymmOp


class LatticeTestCase(PymatgenTest):

    def setUp(self):
        self.lattice = Lattice.cubic(10.0)
        self.cubic = self.lattice
        self.tetragonal = Lattice.tetragonal(10, 20)
        self.orthorhombic = Lattice.orthorhombic(10, 20, 30)
        self.monoclinic = Lattice.monoclinic(10, 20, 30, 66)
        self.hexagonal = Lattice.hexagonal(10, 20)
        self.rhombohedral = Lattice.rhombohedral(10, 77)

        family_names = ["cubic", "tetragonal", "orthorhombic", "monoclinic",
                        "hexagonal", "rhombohedral"]

        self.families = {}
        for name in family_names:
            self.families[name] = getattr(self, name)

    def test_init(self):
        a = 9.026
        lattice = Lattice.cubic(a)
        self.assertIsNotNone(lattice, "Initialization from new_cubic failed")
        lattice2 = Lattice([[a, 0, 0], [0, a, 0], [0, 0, a]])
        for i in range(0, 3):
            for j in range(0, 3):
                self.assertAlmostEqual(lattice.matrix[i][j],
                                       lattice2.matrix[i][j], 5,
                                       "Inconsistent matrix from two inits!")

    def test_copy(self):
        cubic_copy = self.cubic.copy()
        self.assertTrue(cubic_copy == self.cubic)
        self.assertFalse(cubic_copy._matrix is self.cubic._matrix)

    def test_get_cartesian_or_frac_coord(self):
        coord = self.lattice.get_cartesian_coords([0.15, 0.3, 0.4])
        self.assertArrayAlmostEqual(coord, [1.5, 3., 4.])
        self.assertArrayAlmostEqual(
            self.tetragonal.get_fractional_coords([12.12312, 45.2134,
                                                   1.3434]),
            [1.212312, 4.52134, 0.06717])

        #Random testing that get_cart and get_frac coords reverses each other.
        rand_coord = np.random.random_sample(3)
        coord = self.tetragonal.get_cartesian_coords(rand_coord)
        fcoord = self.tetragonal.get_fractional_coords(coord)
        self.assertArrayAlmostEqual(fcoord, rand_coord)

    def test_reciprocal_lattice(self):
        recip_latt = self.lattice.reciprocal_lattice
        self.assertArrayAlmostEqual(recip_latt.matrix,
                                    0.628319 * np.eye(3), 5)
        self.assertArrayAlmostEqual(self.tetragonal.reciprocal_lattice.matrix,
                                    [[0.628319, 0., 0.], [0., 0.628319, 0],
                                     [0., 0., 0.3141590]], 5)

        #Test the crystallographic version.
        recip_latt_xtal = self.lattice.reciprocal_lattice_crystallographic
        self.assertArrayAlmostEqual(recip_latt.matrix,
                                    recip_latt_xtal.matrix * 2 * np.pi,
                                    5)


    def test_static_methods(self):
        lengths_c = [3.840198, 3.84019885, 3.8401976]
        angles_c = [119.99998575, 90, 60.00000728]
        mat_c = [[3.840198, 0.000000, 0.0000], [1.920099, 3.325710, 0.000000],
                 [0.000000, -2.217138, 3.135509]]
        #should give the lengths and angles above
        newlatt = Lattice(mat_c)
        (lengths, angles) = newlatt.lengths_and_angles
        for i in range(0, 3):
            self.assertAlmostEqual(lengths[i], lengths_c[i], 5,
                                   "Lengths incorrect!")
            self.assertAlmostEqual(angles[i], angles_c[i], 5,
                                   "Angles incorrect!")
        (lengths, angles) = \
            Lattice.from_lengths_and_angles(lengths, angles).lengths_and_angles
        for i in range(0, 3):
            self.assertAlmostEqual(lengths[i], lengths_c[i], 5,
                                   "Lengths incorrect!")
            self.assertAlmostEqual(angles[i], angles_c[i], 5,
                                   "Angles incorrect!")

    def test_attributes(self):
        """docstring for test_attributes"""
        lattice = Lattice.cubic(10.0)
        self.assertEqual(lattice.a, 10.0)
        self.assertEqual(lattice.b, 10.0)
        self.assertEqual(lattice.c, 10.0)
        self.assertAlmostEqual(lattice.volume, 1000.0)
        xyz = lattice.get_cartesian_coords([0.25, 0.35, 0.45])
        self.assertEqual(xyz[0], 2.5)
        self.assertEqual(xyz[1], 3.5)
        self.assertEqual(xyz[2], 4.5)

    def test_consistency(self):
        """
        when only lengths and angles are given for constructors, the
        internal matrix representation is ambiguous since the lattice rotation
        is not specified.
        This test makes sure that a consistent definition is specified for the
        lattice rotation when using different constructors from lengths angles
        """
        l = [3.840198, 3.84019885, 3.8401976]
        a = [119.99998575, 90, 60.00000728]
        mat1 = Lattice.from_lengths_and_angles(l, a).matrix
        mat2 = Lattice.from_parameters(l[0], l[1], l[2],
                                       a[0], a[1], a[2]).matrix
        for i in range(0, 3):
            for j in range(0, 3):
                self.assertAlmostEqual(mat1[i][j], mat2[i][j], 5)

    def test_get_lll_reduced_lattice(self):
        lattice = Lattice([1.0, 1, 1, -1.0, 0, 2, 3.0, 5, 6])
        reduced_latt = lattice.get_lll_reduced_lattice()

        expected_ans = np.array([0.0, 1.0, 0.0,
                                 1.0, 0.0, 1.0,
                                 - 2.0, 0.0, 1.0]).reshape((3, 3))
        self.assertArrayAlmostEqual(reduced_latt.matrix, expected_ans)
        self.assertAlmostEqual(reduced_latt.volume, lattice.volume)
        latt = [7.164750, 2.481942, 0.000000,
                - 4.298850, 2.481942, 0.000000,
                0.000000, 0.000000, 14.253000]
        expected_ans = np.array([-4.298850, 2.481942, 0.000000,
                                 2.865900, 4.963884, 0.000000,
                                 0.000000, 0.000000, 14.253000])
        expected_ans = expected_ans.reshape((3, 3))
        reduced_latt = Lattice(latt).get_lll_reduced_lattice()
        self.assertArrayAlmostEqual(reduced_latt.matrix, expected_ans)
        self.assertAlmostEqual(reduced_latt.volume, Lattice(latt).volume)

        expected_ans = np.array([0.0, 10.0, 10.0,
                                 10.0, 10.0, 0.0,
                                 30.0, -30.0, 40.0]).reshape((3, 3))

        lattice = np.array([100., 0., 10., 10., 10., 20., 10., 10., 10.])
        lattice = lattice.reshape(3, 3)
        lattice = Lattice(lattice.T)
        reduced_latt = lattice.get_lll_reduced_lattice()
        self.assertArrayAlmostEqual(reduced_latt.matrix, expected_ans)
        self.assertAlmostEqual(reduced_latt.volume, lattice.volume)

        random_latt = Lattice(np.random.random((3, 3)))
        if np.linalg.det(random_latt.matrix) > 1e-8:
            reduced_random_latt = random_latt.get_lll_reduced_lattice()
            self.assertAlmostEqual(reduced_random_latt.volume,
                                   random_latt.volume)

    def test_get_niggli_reduced_lattice(self):
        latt = Lattice.from_parameters(3, 5.196, 2, 103 + 55 / 60,
                                       109 + 28 / 60,
                                       134 + 53 / 60)
        reduced_cell = latt.get_niggli_reduced_lattice()
        abc, angles = reduced_cell.lengths_and_angles
        self.assertAlmostEqual(abc[0], 2, 3)
        self.assertAlmostEqual(abc[1], 3, 3)
        self.assertAlmostEqual(abc[2], 3, 3)
        self.assertAlmostEqual(angles[0], 116.382855225, 3)
        self.assertAlmostEqual(angles[1], 94.769790287999996, 3)
        self.assertAlmostEqual(angles[2], 109.466666667, 3)

        mat = [[5.0, 0, 0], [0, 5.0, 0], [5.0, 0, 5.0]]
        latt = Lattice(np.dot([[1, 1, 1], [1, 1, 0], [0, 1, 1]], mat))
        reduced_cell = latt.get_niggli_reduced_lattice()
        abc, angles = reduced_cell.lengths_and_angles
        for l in abc:
            self.assertAlmostEqual(l, 5, 3)
        for a in angles:
            self.assertAlmostEqual(a, 90, 3)

        latt = Lattice([1.432950, 0.827314, 4.751000, -1.432950, 0.827314,
                        4.751000, 0.0, -1.654628, 4.751000])
        ans = [[-1.432950, -2.481942, 0.0],
               [-2.8659, 0.0, 0.0],
               [-1.432950, -0.827314, -4.751000]]
        self.assertArrayAlmostEqual(latt.get_niggli_reduced_lattice().matrix,
                                    ans)

        latt = Lattice.from_parameters(7.365450, 6.199506, 5.353878,
                                       75.542191, 81.181757, 156.396627)
        ans = [[-2.578932, -0.826965, 0.000000],
               [0.831059, -2.067413, -1.547813],
               [0.458407, 2.480895, -1.129126]]
        self.assertArrayAlmostEqual(latt.get_niggli_reduced_lattice().matrix,
                                    ans, 5)

    def test_find_mapping(self):
        m = np.array([[0.1, 0.2, 0.3], [-0.1, 0.2, 0.7], [0.6, 0.9, 0.2]])
        latt = Lattice(m)

        op = SymmOp.from_origin_axis_angle([0, 0, 0], [2, 3, 3], 35)
        rot = op.rotation_matrix
        scale = np.array([[1, 1, 0], [0, 1, 0], [0, 0, 1]])

        latt2 = Lattice(np.dot(rot, np.dot(scale, m).T).T)
        (aligned_out, rot_out, scale_out) = latt2.find_mapping(latt)
        self.assertAlmostEqual(abs(np.linalg.det(rot)), 1)

        rotated = SymmOp.from_rotation_and_translation(rot_out).operate_multi(latt.matrix)

        self.assertArrayAlmostEqual(rotated, aligned_out.matrix)
        self.assertArrayAlmostEqual(np.dot(scale_out, latt2.matrix), aligned_out.matrix)
        self.assertArrayAlmostEqual(aligned_out.lengths_and_angles, latt.lengths_and_angles)
        self.assertFalse(np.allclose(aligned_out.lengths_and_angles,
                                     latt2.lengths_and_angles))

    def test_find_all_mappings(self):
        m = np.array([[0.1, 0.2, 0.3], [-0.1, 0.2, 0.7], [0.6, 0.9, 0.2]])
        latt = Lattice(m)

        op = SymmOp.from_origin_axis_angle([0, 0, 0], [2, -1, 3], 40)
        rot = op.rotation_matrix
        scale = np.array([[0, 2, 0], [1, 1, 0], [0,0,1]])

        latt2 = Lattice(np.dot(rot, np.dot(scale, m).T).T)

        for (aligned_out, rot_out, scale_out) in latt.find_all_mappings(latt2):
            self.assertArrayAlmostEqual(np.inner(latt2.matrix, rot_out), aligned_out.matrix)
            self.assertArrayAlmostEqual(np.dot(scale_out, latt.matrix), aligned_out.matrix)
            self.assertArrayAlmostEqual(aligned_out.lengths_and_angles, latt2.lengths_and_angles)
            self.assertFalse(np.allclose(aligned_out.lengths_and_angles,
                                         latt.lengths_and_angles))

        latt = Lattice.orthorhombic(9, 9, 5)
        self.assertEqual(len(list(latt.find_all_mappings(latt))), 16)
<<<<<<< HEAD
=======

        #catch the singular matrix error
        latt = Lattice.from_lengths_and_angles([1,1,1], [10,10,10])
        for l, _, _ in latt.find_all_mappings(latt, ltol=0.05, atol=11):
            self.assertTrue(isinstance(l, Lattice))
>>>>>>> 48434791

    def test_to_from_dict(self):
        d = self.tetragonal.to_dict
        t = Lattice.from_dict(d)
        for i in range(3):
            self.assertEqual(t.abc[i], self.tetragonal.abc[i])
            self.assertEqual(t.angles[i], self.tetragonal.angles[i])
        #Make sure old style dicts work.
        del d["matrix"]
        t = Lattice.from_dict(d)
        for i in range(3):
            self.assertEqual(t.abc[i], self.tetragonal.abc[i])
            self.assertEqual(t.angles[i], self.tetragonal.angles[i])

    def test_scale(self):
        new_volume = 10
        for (family_name, lattice) in self.families.items():
            new_lattice = lattice.scale(new_volume)
            self.assertAlmostEqual(new_lattice.volume, new_volume)
            self.assertEqual(new_lattice.angles, lattice.angles)

    def test_get_wigner_seitz_cell(self):
        ws_cell = Lattice([[10, 0, 0], [0, 5, 0], [0, 0, 1]])\
            .get_wigner_seitz_cell()
        self.assertEqual(6, len(ws_cell))
        self.assertEqual(ws_cell[3], [[-5.0, -2.5, -0.5], [-5.0, 2.5, -0.5],
                                      [-5.0, 2.5, 0.5], [-5.0, -2.5, 0.5]])

    def test_dot_and_norm(self):
        frac_basis = [[1,0,0], [0,1,0], [0,0,1]]

        for family_name, lattice in self.families.items():
            #print(family_name)
            self.assert_equal(lattice.norm(lattice.matrix, frac_coords=False), lattice.abc)
            self.assert_equal(lattice.norm(frac_basis), lattice.abc)
            for (i, vec) in enumerate(frac_basis):
                length = lattice.norm(vec)
                self.assert_equal(length[0], lattice.abc[i])
                # We always get a ndarray.
                self.assertTrue(hasattr(length, "shape"))

        # Passing complex arrays should raise TypeError
        with self.assertRaises(TypeError):
            lattice.norm(np.zeros(3, dtype=np.complex))

        # Cannot reshape the second argument.
        with self.assertRaises(ValueError):
            lattice.dot(np.zeros(6), np.zeros(8))

        # Passing vectors of different length is invalid.
        with self.assertRaises(ValueError):
            lattice.dot(np.zeros(3), np.zeros(6))

    def test_get_points_in_sphere(self):
        latt = Lattice.cubic(1)
        pts = []
        for a, b, c in itertools.product(xrange(10), xrange(10), xrange(10)):
            pts.append([a / 10, b / 10, c / 10])

        self.assertEqual(len(latt.get_points_in_sphere(
            pts, [0, 0, 0], 0.1)), 7)
        self.assertEqual(len(latt.get_points_in_sphere(
            pts, [0.5, 0.5, 0.5], 0.5)), 515)

    def test_get_all_distances(self):
        fcoords = np.array([[0.3, 0.3, 0.5],
                            [0.1, 0.1, 0.3],
                            [0.9, 0.9, 0.8],
                            [0.1, 0.0, 0.5],
                            [0.9, 0.7, 0.0]])
        lattice = Lattice.from_lengths_and_angles([8, 8, 4],
                                                  [90, 76, 58])
        expected = np.array([[0.000, 3.015, 4.072, 3.519, 3.245],
                             [3.015, 0.000, 3.207, 1.131, 4.453],
                             [4.072, 3.207, 0.000, 2.251, 1.788],
                             [3.519, 1.131, 2.251, 0.000, 3.852],
                             [3.245, 4.453, 1.788, 3.852, 0.000]])
        output = lattice.get_all_distances(fcoords, fcoords)
        self.assertArrayAlmostEqual(output, expected, 3)
        #test just one input point
        output2 = lattice.get_all_distances(fcoords[0], fcoords)
        self.assertArrayAlmostEqual(output2, [expected[0]], 2)
        #test distance when initial points are not in unit cell
        f1 = [0, 0, 17]
        f2 = [0, 0, 10]
        self.assertEqual(lattice.get_all_distances(f1, f2)[0, 0], 0)

    def test_is_hexagonal(self):
        self.assertFalse(self.cubic.is_hexagonal())
        self.assertFalse(self.tetragonal.is_hexagonal())
        self.assertFalse(self.orthorhombic.is_hexagonal())
        self.assertFalse(self.monoclinic.is_hexagonal())
        self.assertFalse(self.rhombohedral.is_hexagonal())
        self.assertTrue(self.hexagonal.is_hexagonal())

if __name__ == '__main__':
    import unittest
    unittest.main()<|MERGE_RESOLUTION|>--- conflicted
+++ resolved
@@ -236,14 +236,11 @@
 
         latt = Lattice.orthorhombic(9, 9, 5)
         self.assertEqual(len(list(latt.find_all_mappings(latt))), 16)
-<<<<<<< HEAD
-=======
 
         #catch the singular matrix error
         latt = Lattice.from_lengths_and_angles([1,1,1], [10,10,10])
         for l, _, _ in latt.find_all_mappings(latt, ltol=0.05, atol=11):
             self.assertTrue(isinstance(l, Lattice))
->>>>>>> 48434791
 
     def test_to_from_dict(self):
         d = self.tetragonal.to_dict
