# coding: utf-8
# Copyright (c) Pymatgen Development Team.
# Distributed under the terms of the MIT License.

from __future__ import division, unicode_literals
from functools import reduce

"""
This module implements representations of slabs and surfaces, as well as
algorithms for generating them.
"""

__author__ = "Richard Tran, Wenhao Sun, Zihan Xu, Shyue Ping Ong"
__copyright__ = "Copyright 2014, The Materials Virtual Lab"
__version__ = "0.1"
__maintainer__ = "Shyue Ping Ong"
__email__ = "ongsp@ucsd.edu"
__date__ = "6/10/14"

from fractions import gcd
import math
import itertools
import logging

import numpy as np
from scipy.spatial.distance import squareform
from scipy.cluster.hierarchy import linkage, fcluster

from monty.fractions import lcm

from pymatgen.core.periodic_table import get_el_sp
from pymatgen.core.structure import Structure
from pymatgen.core.lattice import Lattice
from pymatgen.core.sites import PeriodicSite

from pymatgen.symmetry.analyzer import SpacegroupAnalyzer
from pymatgen.util.coord_utils import in_coord_list
from pymatgen.analysis.structure_matcher import StructureMatcher


logger = logging.getLogger(__name__)


class Slab(Structure):
    """
    Subclass of Structure representing a Slab. Implements additional
    attributes pertaining to slabs, but the init method does not
    actually implement any algorithm that creates a slab. This is a
    DUMMY class who's init method only holds information about the
    slab. Also has additional methods that returns other information
    about a slab such as the surface area, normal, and atom adsorption.

    Note that all Slabs have the surface normal oriented in the c-direction.
    This means the lattice vectors a and b are in the surface plane and the c
    vector is out of the surface plane (though not necessary perpendicular to
    the surface.)

    .. attribute:: miller_index

        Miller index of plane parallel to surface.

    .. attribute:: scale_factor

        Final computed scale factor that brings the parent cell to the
        surface cell.

    .. attribute:: shift

        The shift value in Angstrom that indicates how much this
        slab has been shifted.
    """

    def __init__(self, lattice, species, coords, miller_index,
                 oriented_unit_cell, shift, scale_factor,
                 validate_proximity=False, to_unit_cell=False,
                 coords_are_cartesian=False, site_properties=None, energy=None):
        """
        Makes a Slab structure, a structure object with additional information
        and methods pertaining to slabs.

        Args:
            lattice (Lattice/3x3 array): The lattice, either as a
                :class:`pymatgen.core.lattice.Lattice` or
                simply as any 2D array. Each row should correspond to a lattice
                vector. E.g., [[10,0,0], [20,10,0], [0,0,30]] specifies a
                lattice with lattice vectors [10,0,0], [20,10,0] and [0,0,30].
            species ([Specie]): Sequence of species on each site. Can take in
                flexible input, including:

                i.  A sequence of element / specie specified either as string
                    symbols, e.g. ["Li", "Fe2+", "P", ...] or atomic numbers,
                    e.g., (3, 56, ...) or actual Element or Specie objects.

                ii. List of dict of elements/species and occupancies, e.g.,
                    [{"Fe" : 0.5, "Mn":0.5}, ...]. This allows the setup of
                    disordered structures.
            coords (Nx3 array): list of fractional/cartesian coordinates of
                each species.
            miller_index ([h, k, l]): Miller index of plane parallel to
                surface. Note that this is referenced to the input structure. If
                you need this to be based on the conventional cell,
                you should supply the conventional structure.
            oriented_unit_cell (Structure): The oriented_unit_cell from which
                this Slab is created (by scaling in the c-direction).
            shift (float): The shift in the c-direction applied to get the
                termination.
            scale_factor (array): scale_factor Final computed scale factor
                that brings the parent cell to the surface cell.
            validate_proximity (bool): Whether to check if there are sites
                that are less than 0.01 Ang apart. Defaults to False.
            coords_are_cartesian (bool): Set to True if you are providing
                coordinates in cartesian coordinates. Defaults to False.
            site_properties (dict): Properties associated with the sites as a
                dict of sequences, e.g., {"magmom":[5,5,5,5]}. The sequences
                have to be the same length as the atomic species and
                fractional_coords. Defaults to None for no properties.
            energy (float): A value for the energy.
        """
        self.oriented_unit_cell = oriented_unit_cell
        self.miller_index = tuple(miller_index)
        self.shift = shift
        self.scale_factor = scale_factor
        self.energy = energy
        super(Slab, self).__init__(
            lattice, species, coords, validate_proximity=validate_proximity,
            to_unit_cell=to_unit_cell,
            coords_are_cartesian=coords_are_cartesian,
            site_properties=site_properties)

    def get_orthogonal_c_slab(self):
        """
        This method returns a Slab where the normal (c lattice vector) is
        "forced" to be exactly orthogonal to the surface a and b lattice
        vectors. **Note that this breaks inherent symmetries in the slab.**
        It should be pointed out that orthogonality is not required to get good
        surface energies, but it can be useful in cases where the slabs are
        subsequently used for postprocessing of some kind, e.g. generating
        GBs or interfaces.
        """
        a, b, c = self.lattice.matrix
        new_c = np.cross(a, b)
        new_c /= np.linalg.norm(new_c)
        new_c = np.dot(c, new_c) * new_c
        new_latt = Lattice([a, b, new_c])
        return Slab(lattice=new_latt, species=self.species,
                    coords=self.cart_coords, miller_index=self.miller_index,
                    oriented_unit_cell=self.oriented_unit_cell,
                    shift=self.shift, scale_factor=self.scale_factor,
                    coords_are_cartesian=True, energy=self.energy)

    def get_sorted_structure(self, key=None, reverse=False):
        """
        Get a sorted copy of the structure. The parameters have the same
        meaning as in list.sort. By default, sites are sorted by the
        electronegativity of the species. Note that Slab has to override this
        because of the different __init__ args.

        Args:
            key: Specifies a function of one argument that is used to extract
                a comparison key from each list element: key=str.lower. The
                default value is None (compare the elements directly).
            reverse (bool): If set to True, then the list elements are sorted
                as if each comparison were reversed.
        """
        sites = sorted(self, key=key, reverse=reverse)
        s = Structure.from_sites(sites)
        return Slab(s.lattice, s.species_and_occu, s.frac_coords,
                    self.miller_index, self.oriented_unit_cell, self.shift,
                    self.scale_factor, site_properties=s.site_properties)

    @property
    def dipole(self):
        """
        Calculates the dipole of the Slab in the direction of the surface
        normal. Note that the Slab must be oxidation state-decorated for this
        to work properly. Otherwise, the Slab will always have a dipole of 0.
        """
        dipole = np.zeros(3)
        mid_pt = np.sum(self.cart_coords, axis=0) / len(self)
        normal = self.normal
        for site in self:
            charge = sum([getattr(sp, "oxi_state", 0) * amt
                          for sp, amt in site.species_and_occu.items()])
            dipole += charge * np.dot(site.coords - mid_pt, normal) * normal
        return dipole

    def is_polar(self, tol_dipole_per_unit_area=1e-3):
        """
        Checks whether the surface is polar by computing the dipole per unit
        area. Note that the Slab must be oxidation state-decorated for this
        to work properly. Otherwise, the Slab will always be non-polar.

        Args:
            tol_dipole_per_unit_area (float): A tolerance. If the dipole
                magnitude per unit area is less than this value, the Slab is
                considered non-polar. Defaults to 1e-3, which is usually
                pretty good. Normalized dipole per unit area is used as it is
                more reliable than using the total, which tends to be larger for
                slabs with larger surface areas.
        return np.linalg.norm(dip_per_unit_area) > tol_dipole_per_unit_area

        """
        dip_per_unit_area = self.dipole / self.surface_area
        return np.linalg.norm(dip_per_unit_area) > tol_dipole_per_unit_area
    @property
    def normal(self):
        """
        Calculates the surface normal vector of the slab
        """
        normal = np.cross(self.lattice.matrix[0], self.lattice.matrix[1])
        normal /= np.linalg.norm(normal)
        return normal

    @property
    def surface_area(self):
        """
        Calculates the surface area of the slab
        """
        m = self.lattice.matrix
        return np.linalg.norm(np.cross(m[0], m[1]))

    def add_adsorbate_atom(self, indices, specie, distance):
        """
        Gets the structure of single atom adsorption.
        slab structure from the Slab class(in [0, 0, 1])

        Args:
            indices ([int]): Indices of sites on which to put the absorbate.
                Absorbed atom will be displaced relative to the center of
                these sites.
            specie (Specie/Element/str): adsorbed atom species
            distance (float): between centers of the adsorbed atom and the
                given site in Angstroms.
        """
        #Let's do the work in cartesian coords
        center = np.sum([self[i].coords for i in indices], axis=0) / len(
            indices)

        coords = center + self.normal * distance / np.linalg.norm(self.normal)

        self.append(specie, coords, coords_are_cartesian=True)

    def __str__(self):
        comp = self.composition
        outs = [
            "Slab Summary (%s)" % comp.formula,
            "Reduced Formula: %s" % comp.reduced_formula,
            "Miller index: %s" % (self.miller_index, ),
            "Shift: %.4f, Scale Factor: %s" % (self.shift,
                                               self.scale_factor.__str__())]
        to_s = lambda x: "%0.6f" % x
        outs.append("abc   : " + " ".join([to_s(i).rjust(10)
                                           for i in self.lattice.abc]))
        outs.append("angles: " + " ".join([to_s(i).rjust(10)
                                           for i in self.lattice.angles]))
        outs.append("Sites ({i})".format(i=len(self)))
        for i, site in enumerate(self):
            outs.append(" ".join([str(i + 1), site.species_string,
                                  " ".join([to_s(j).rjust(12)
                                            for j in site.frac_coords])]))
        return "\n".join(outs)

    def as_dict(self):
        d = super(Slab, self).as_dict()
        d["@module"] = self.__class__.__module__
        d["@class"] = self.__class__.__name__
        d["oriented_unit_cell"] = self.oriented_unit_cell.as_dict()
        d["miller_index"] = self.miller_index
        d["shift"] = self.shift
        d["scale_factor"] = self.scale_factor
        d["energy"] = self.energy
        return d

    @classmethod
    def from_dict(cls, d):
        lattice = Lattice.from_dict(d["lattice"])
        sites = [PeriodicSite.from_dict(sd, lattice) for sd in d["sites"]]
        s = Structure.from_sites(sites)

        return Slab(
            lattice=lattice,
            species=s.species_and_occu, coords=s.frac_coords,
            miller_index=d["miller_index"],
            oriented_unit_cell=Structure.from_dict(d["oriented_unit_cell"]),
            shift=d["shift"], scale_factor=d["scale_factor"],
            site_properties=s.site_properties, energy=d["energy"]
        )


class SlabGenerator(object):

    """
    This class generates different slabs using shift values determined by where a
    unique termination can be found along with other criterias such as where a
    termination doesn't break a polyhedral bond. The shift value then indicates
    where the slab layer will begin and terminate in the slab-vacuum system.

    .. attribute:: oriented_unit_cell

        A unit cell of the parent structure with the miller
        index of plane parallel to surface

    .. attribute:: parent

        Parent structure from which Slab was derived.

    .. attribute:: lll_reduce

        Whether or not the slabs will be orthogonalized

    .. attribute:: center_slab

        Whether or not the slabs will be centered between
        the vacuum layer

    .. attribute:: slab_scale_factor

        Final computed scale factor that brings the parent cell to the
        surface cell.

    .. attribute:: miller_index

        Miller index of plane parallel to surface.

    .. attribute:: min_slab_size

        Minimum size in angstroms of layers containing atoms

    .. attribute:: min_vac_size

        Minimize size in angstroms of layers containing vacuum

    """

    def __init__(self, initial_structure, miller_index, min_slab_size,
                 min_vacuum_size, lll_reduce=False, center_slab=False,
                 primitive=True, max_normal_search=None):
        """
        Calculates the slab scale factor and uses it to generate a unit cell
        of the initial structure that has been oriented by its miller index.
        Also stores the initial information needed later on to generate a slab.

        Args:
            initial_structure (Structure): Initial input structure. Note that to
                ensure that the miller indices correspond to usual
                crystallographic definitions, you should supply a conventional
                unit cell structure.
            miller_index ([h, k, l]): Miller index of plane parallel to
                surface. Note that this is referenced to the input structure. If
                you need this to be based on the conventional cell,
                you should supply the conventional structure.
            min_slab_size (float): In Angstroms
            min_vac_size (float): In Angstroms
            lll_reduce (bool): Whether to perform an LLL reduction on the
                eventual structure.
            center_slab (bool): Whether to center the slab in the cell with
                equal vacuum spacing from the top and bottom.
            primitive (bool): Whether to reduce any generated slabs to a
                primitive cell (this does **not** mean the slab is generated
                from a primitive cell, it simply means that after slab
                generation, we attempt to find shorter lattice vectors,
                which lead to less surface area and smaller cells). If the
                numbers of sites and species in the slab must be an integer
                multiple of the oriented unit cell, set this parameter to False.
            max_normal_search (int): If set to a positive integer, the code will
                conduct a search for a normal lattice vector that is as
                perpendicular to the surface as possible by considering
                multiples linear combinations of lattice vectors up to
                max_normal_search. This has no bearing on surface energies,
                but may be useful as a preliminary step to generating slabs
                for absorption and other sizes. It is typical that this will
                not be the smallest possible cell for simulation. Normality
                is not guaranteed, but the oriented cell will have the c
                vector as normal as possible (within the search range) to the
                surface. A value of up to the max absolute Miller index is
                usually sufficient.
        """
        latt = initial_structure.lattice
        d = abs(reduce(gcd, miller_index))
        miller_index = tuple([int(i / d) for i in miller_index])
        #Calculate the surface normal using the reciprocal lattice vector.
        recp = latt.reciprocal_lattice_crystallographic
        normal = recp.get_cartesian_coords(miller_index)
        normal /= np.linalg.norm(normal)

        slab_scale_factor = []
        non_orth_ind = []
        eye = np.eye(3, dtype=np.int)
        for i, j in enumerate(miller_index):
            if j == 0:
                # Lattice vector is perpendicular to surface normal, i.e.,
                # in plane of surface. We will simply choose this lattice
                # vector as one of the basis vectors.
                slab_scale_factor.append(eye[i])
            else:
                #Calculate projection of lattice vector onto surface normal.
                d = abs(np.dot(normal, latt.matrix[i])) / latt.abc[i]
                non_orth_ind.append((i, d))

        # We want the vector that has maximum magnitude in the
        # direction of the surface normal as the c-direction.
        # Results in a more "orthogonal" unit cell.
        c_index, dist = max(non_orth_ind, key=lambda t: t[1])

        if len(non_orth_ind) > 1:
            lcm_miller = lcm(*[miller_index[i] for i, d in non_orth_ind])
            for (i, di), (j, dj) in itertools.combinations(non_orth_ind, 2):
                l = [0, 0, 0]
                l[i] = -int(round(lcm_miller / miller_index[i]))
                l[j] = int(round(lcm_miller / miller_index[j]))
                slab_scale_factor.append(l)
                if len(slab_scale_factor) == 2:
                    break

        if max_normal_search is None:
            slab_scale_factor.append(eye[c_index])
        else:
            index_range = sorted(
                reversed(range(-max_normal_search, max_normal_search + 1)),
                key=lambda x: abs(x))
            candidates = []
            for uvw in itertools.product(index_range, index_range, index_range):
                if (not any(uvw)) or abs(
                        np.linalg.det(slab_scale_factor + [uvw])) < 1e-8:
                    continue
                vec = latt.get_cartesian_coords(uvw)
                l = np.linalg.norm(vec)
                cosine = abs(np.dot(vec, normal) / l)
                candidates.append((uvw, cosine, l))
                if abs(abs(cosine) - 1) < 1e-8:
                    # If cosine of 1 is found, no need to search further.
                    break
            # We want the indices with the maximum absolute cosine,
            # but smallest possible length.
            uvw, cosine, l = max(candidates, key=lambda x: (x[1], -l))
            slab_scale_factor.append(uvw)

        slab_scale_factor = np.array(slab_scale_factor)

        # Let's make sure we have a left-handed crystallographic system
        if np.linalg.det(slab_scale_factor) < 0:
            slab_scale_factor *= -1

        single = initial_structure.copy()
        single.make_supercell(slab_scale_factor)

        self.oriented_unit_cell = Structure.from_sites(single,
                                                       to_unit_cell=True)
        self.parent = initial_structure
        self.lll_reduce = lll_reduce
        self.center_slab = center_slab
        self.slab_scale_factor = slab_scale_factor
        self.miller_index = miller_index
        self.min_vac_size = min_vacuum_size
        self.min_slab_size = min_slab_size
        self.primitive = primitive
        self._normal = normal
        a, b, c = self.oriented_unit_cell.lattice.matrix
        self._proj_height = abs(np.dot(normal, c))

    def get_slab(self, shift=0, tol=0.1, energy=None):
        """
        This method takes in shift value for the c lattice direction and
        generates a slab based on the given shift. You should rarely use this
        method. Instead, it is used by other generation algorithms to obtain
        all slabs.

        Arg:
            shift (float): A shift value in Angstrom that determines how much a
                slab should be shifted.
            tol (float): Tolerance to determine primitive cell.
            energy (float): An energy to assign to the slab.

        Returns:
            (Slab) A Slab object with a particular shifted oriented unit cell.
        """

        h = self._proj_height
        nlayers_slab = int(math.ceil(self.min_slab_size / h))
        nlayers_vac = int(math.ceil(self.min_vac_size / h))
        nlayers = nlayers_slab + nlayers_vac

        species = self.oriented_unit_cell.species_and_occu
        props = self.oriented_unit_cell.site_properties
        props = {k: v * nlayers_slab for k, v in props.items()}
        frac_coords = self.oriented_unit_cell.frac_coords
        frac_coords = np.array(frac_coords) +\
                      np.array([0, 0, -shift])[None, :]
        frac_coords = frac_coords - np.floor(frac_coords)
        a, b, c = self.oriented_unit_cell.lattice.matrix
        new_lattice = [a, b, nlayers * c]
        frac_coords[:, 2] = frac_coords[:, 2] / nlayers
        all_coords = []
        for i in range(nlayers_slab):
            fcoords = frac_coords.copy()
            fcoords[:, 2] += i / nlayers
            all_coords.extend(fcoords)

        slab = Structure(new_lattice, species * nlayers_slab, all_coords,
                         site_properties=props)

        scale_factor = self.slab_scale_factor
        # Whether or not to orthogonalize the structure
        if self.lll_reduce:
            lll_slab = slab.copy(sanitize=True)
            mapping = lll_slab.lattice.find_mapping(slab.lattice)
            scale_factor = np.dot(mapping[2], scale_factor)
            slab = lll_slab

        # Whether or not to center the slab layer around the vacuum
        if self.center_slab:
            avg_c = np.average([c[2] for c in slab.frac_coords])
            slab.translate_sites(list(range(len(slab))), [0, 0, 0.5 - avg_c])

        if self.primitive:
            prim = slab.get_primitive_structure(tolerance=tol)
            if energy is not None:
                energy = prim.volume / slab.volume * energy
            slab = prim

        return Slab(slab.lattice, slab.species_and_occu,
                    slab.frac_coords, self.miller_index,
                    self.oriented_unit_cell, shift,
                    scale_factor, site_properties=slab.site_properties,
                    energy=energy)

    def _calculate_possible_shifts(self, tol=0.1):
        frac_coords = self.oriented_unit_cell.frac_coords
        n = len(frac_coords)

        if n == 1:
            # Clustering does not work when there is only one data point.
            shift = frac_coords[0][2] + 0.5
            return [shift - math.floor(shift)]

        # We cluster the sites according to the c coordinates. But we need to
        # take into account PBC. Let's compute a fractional c-coordinate
        # distance matrix that accounts for PBC.
        dist_matrix = np.zeros((n, n))
        h = self._proj_height
        # Projection of c lattice vector in
        # direction of surface normal.
        for i, j in itertools.combinations(list(range(n)), 2):
            if i != j:
                cdist = frac_coords[i][2] - frac_coords[j][2]
                cdist = abs(cdist - round(cdist)) * h
                dist_matrix[i, j] = cdist
                dist_matrix[j, i] = cdist

        condensed_m = squareform(dist_matrix)
        z = linkage(condensed_m)
        clusters = fcluster(z, tol, criterion="distance")

        #Generate dict of cluster# to c val - doesn't matter what the c is.
        c_loc = {c: frac_coords[i][2] for i, c in enumerate(clusters)}

        #Put all c into the unit cell.
        possible_c = [c - math.floor(c) for c in sorted(c_loc.values())]

        # Calculate the shifts
        nshifts = len(possible_c)
        shifts = []
        for i in range(nshifts):
            if i == nshifts - 1:
                # There is an additional shift between the first and last c
                # coordinate. But this needs special handling because of PBC.
                shift = (possible_c[0] + 1 + possible_c[i]) * 0.5
                if shift > 1:
                    shift -= 1
            else:
                shift = (possible_c[i] + possible_c[i + 1]) * 0.5
            shifts.append(shift - math.floor(shift))
        shifts = sorted(shifts)
        return shifts

    def _get_c_ranges(self, bonds):
        c_ranges = set()
        bonds = {(get_el_sp(s1), get_el_sp(s2)): dist for (s1, s2), dist in
                 bonds.items()}
        for (sp1, sp2), bond_dist in bonds.items():
            for site in self.oriented_unit_cell:
                if sp1 in site.species_and_occu:
                    for nn, d in self.oriented_unit_cell.get_neighbors(
                            site, bond_dist):
                        if sp2 in nn.species_and_occu:
                            c_range = tuple(sorted([site.frac_coords[2],
                                                    nn.frac_coords[2]]))
                            if c_range[1] > 1:
                                # Takes care of PBC when c coordinate of site
                                # goes beyond the upper boundary of the cell
                                c_ranges.add((c_range[0], 1))
                                c_ranges.add((0, c_range[1] - 1))
                            elif c_range[0] < 0:
                                # Takes care of PBC when c coordinate of site
                                # is below the lower boundary of the unit cell
                                c_ranges.add((0, c_range[1]))
                                c_ranges.add((c_range[0] + 1, 1))
                            elif c_range[0] != c_range[1]:
                                c_ranges.add(c_range)
        return c_ranges


    def get_slabs(self, bonds=None, tol=0.1, max_broken_bonds=0):
        """
        This method returns a list of slabs that are generated using the list of
        shift values from the method, _calculate_possible_shifts(). Before the
        shifts are used to create the slabs however, if the user decides to take
        into account whether or not a termination will break any polyhedral
        structure (bonds != None), this method will filter out any shift values
        that do so.

        Args:
            bonds ({(specie1, specie2): max_bond_dist}: bonds are
                specified as a dict of tuples: float of specie1, specie2
                and the max bonding distance. For example, PO4 groups may be
                defined as {("P", "O"): 3}.
            tol (float): Threshold parameter in fcluster in order to check
                if two atoms are lying on the same plane. Default thresh set
                to 0.1 Angstrom in the direction of the surface normal.
            max_broken_bonds (int): Maximum number of allowable broken bonds
                for the slab. Use this to limit # of slabs (some structures
                may have a lot of slabs). Defaults to zero, which means no
                defined bonds must be broken.

        Returns:
            ([Slab]) List of all possible terminations of a particular surface.
            Slabs are sorted by the # of bonds broken.
        """
        c_ranges = set() if bonds is None else self._get_c_ranges(bonds)

        slabs = []
        for shift in self._calculate_possible_shifts(tol=tol):
            bonds_broken = 0
            for r in c_ranges:
                if r[0] <= shift <= r[1]:
                    bonds_broken += 1
            if bonds_broken <= max_broken_bonds:
                # For now, set the energy to be equal to no. of broken bonds
                # per unit cell.
                slab = self.get_slab(shift, tol=tol, energy=bonds_broken)
                slabs.append(slab)

        # Further filters out any surfaces made that might be the same
        m = StructureMatcher(ltol=tol, stol=tol, primitive_cell=False,
                             scale=False)
        slabs = [g[0] for g in m.group_structures(slabs)]
        return sorted(slabs, key=lambda s: s.energy)


class GetMillerIndices(object):

    def __init__(self, structure, max_index):

        """
        A class for obtaining a family of indices or
            unique indices up to a certain max index.

        Args:
            structure (Structure): input structure.
            max_index (int): The maximum index. For example, a max_index of 1
                means that (100), (110), and (111) are returned for the cubic
                structure. All other indices are equivalent to one of these.
        """

        recp_lattice = structure.lattice.reciprocal_lattice_crystallographic
        # Need to make sure recp lattice is big enough, otherwise symmetry
        # determination will fail. We set the overall volume to 1.
        recp_lattice = recp_lattice.scale(1)
        recp = Structure(recp_lattice, ["H"], [[0, 0, 0]])

        analyzer = SpacegroupAnalyzer(recp, symprec=0.001)
        symm_ops = analyzer.get_symmetry_operations()

        self.structure = structure
        self.max_index = max_index
        self.symm_ops = symm_ops

    def is_already_analyzed(self, miller_index, unique_millers=[]):

        """
        Creates a function that uses the symmetry operations in the
        structure to find Miller indices that might give repetitive orientations

        Args:
            miller_index (tuple): Algorithm will find indices
                equivalent to this index.
            unique_millers (list): Algorithm will check if the
                miller_index is equivalent to any indices in this list.
        """

        for op in self.symm_ops:
            if in_coord_list(unique_millers, op.operate(miller_index)):
                return True
        return False

    def get_symmetrically_distinct_miller_indices(self):

        """
        Returns all symmetrically distinct indices below a certain max-index for
        a given structure. Analysis is based on the symmetry of the reciprocal
        lattice of the structure.
        """

        unique_millers = []

        r = list(range(-self.max_index, self.max_index + 1))
        r.reverse()
        for miller in itertools.product(r, r, r):
            if any([i != 0 for i in miller]):
                d = abs(reduce(gcd, miller))
                miller = tuple([int(i / d) for i in miller])
                if not self.is_already_analyzed(miller, unique_millers):
                    unique_millers.append(miller)
        return unique_millers

    def get_symmetrically_equivalent_miller_indices(self, miller_index):
        """
        Returns all symmetrically equivalent indices below a certain max-index for
        a given structure. Analysis is based on the symmetry of the reciprocal
        lattice of the structure.

        Args:
            structure (Structure): input structure.
            miller_index (tuple): Designates the family of Miller indices to find.
        """

        equivalent_millers = [miller_index]
        r = list(range(-self.max_index, self.max_index + 1))
        r.reverse()

        for miller in itertools.product(r, r, r):
            # print miller
            if miller[0] == miller_index[0] and \
               miller[1] == miller_index[1] and \
               miller[2] == miller_index[2]:

                continue

            if any([i != 0 for i in miller]):
                d = abs(reduce(gcd, miller))
                miller = tuple([int(i / d) for i in miller])
                if in_coord_list(equivalent_millers, miller):
                    continue
                if self.is_already_analyzed(miller,
                                            unique_millers=equivalent_millers):
                    equivalent_millers.append(miller)

        return equivalent_millers


def generate_all_slabs(structure, max_index, min_slab_size, min_vacuum_size,
                       bonds=None, tol=1e-3, max_broken_bonds=0,
                       lll_reduce=False, center_slab=False, primitive=True,
                       max_normal_search=None):
    """
    A function that finds all different slabs up to a certain miller index.
    Slabs oriented under certain Miller indices that are equivalent to other
    slabs in other Miller indices are filtered out using symmetry operations
    to get rid of any repetitive slabs. For example, under symmetry operations,
    CsCl has equivalent slabs in the (0,0,1), (0,1,0), and (1,0,0) direction.

    Args:
        structure (Structure): Initial input structure. Note that to
                ensure that the miller indices correspond to usual
                crystallographic definitions, you should supply a conventional
                unit cell structure.
        max_index (int): The maximum Miller index to go up to.
        min_slab_size (float): In Angstroms
        min_vac_size (float): In Angstroms
        bonds ({(specie1, specie2): max_bond_dist}: bonds are
            specified as a dict of tuples: float of specie1, specie2
            and the max bonding distance. For example, PO4 groups may be
            defined as {("P", "O"): 3}.
        tol (float): Threshold parameter in fcluster in order to check
            if two atoms are lying on the same plane. Default thresh set
            to 0.1 Angstrom in the direction of the surface normal.
        max_broken_bonds (int): Maximum number of allowable broken bonds
            for the slab. Use this to limit # of slabs (some structures
            may have a lot of slabs). Defaults to zero, which means no
            defined bonds must be broken.
        lll_reduce (bool): Whether to perform an LLL reduction on the
            eventual structure.
        center_slab (bool): Whether to center the slab in the cell with
            equal vacuum spacing from the top and bottom.
        primitive (bool): Whether to reduce any generated slabs to a
            primitive cell (this does **not** mean the slab is generated
            from a primitive cell, it simply means that after slab
            generation, we attempt to find shorter lattice vectors,
            which lead to less surface area and smaller cells).
        max_normal_search (int): If set to a positive integer, the code will
            conduct a search for a normal lattice vector that is as
            perpendicular to the surface as possible by considering
            multiples linear combinations of lattice vectors up to
            max_normal_search. This has no bearing on surface energies,
            but may be useful as a preliminary step to generating slabs
            for absorption and other sizes. It is typical that this will
            not be the smallest possible cell for simulation. Normality
            is not guaranteed, but the oriented cell will have the c
            vector as normal as possible (within the search range) to the
            surface. A value of up to the max absolute Miller index is
            usually sufficient.
    """
    all_slabs = []
<<<<<<< HEAD

    for miller in GetMillerIndices(structure, max_index).\
            get_symmetrically_distinct_miller_indices():
        gen = SlabGenerator(structure, miller, min_slab_size,
=======
    for miller in get_symmetrically_distinct_miller_indices(
            structure, max_index):
        gen = SlabGenerator(structure.copy(), miller, min_slab_size,
>>>>>>> eb9d5478
                            min_vacuum_size, lll_reduce=lll_reduce,
                            center_slab=center_slab, primitive=primitive,
                            max_normal_search=max_normal_search)
        slabs = gen.get_slabs(bonds=bonds, tol=tol,
                              max_broken_bonds=max_broken_bonds)
        if len(slabs) > 0:
            logger.debug("%s has %d slabs... " % (miller, len(slabs)))
            all_slabs.extend(slabs)

    return all_slabs<|MERGE_RESOLUTION|>--- conflicted
+++ resolved
@@ -801,16 +801,10 @@
             usually sufficient.
     """
     all_slabs = []
-<<<<<<< HEAD
 
     for miller in GetMillerIndices(structure, max_index).\
             get_symmetrically_distinct_miller_indices():
         gen = SlabGenerator(structure, miller, min_slab_size,
-=======
-    for miller in get_symmetrically_distinct_miller_indices(
-            structure, max_index):
-        gen = SlabGenerator(structure.copy(), miller, min_slab_size,
->>>>>>> eb9d5478
                             min_vacuum_size, lll_reduce=lll_reduce,
                             center_slab=center_slab, primitive=primitive,
                             max_normal_search=max_normal_search)
