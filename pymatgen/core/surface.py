--- conflicted
+++ resolved
@@ -782,8 +782,6 @@
         return slab
 
 
-<<<<<<< HEAD
-=======
 def get_recp_symmetry_operation(structure, symprec=0.001):
     """
     Find the symmetric operations of the reciprocal lattice,
@@ -806,7 +804,6 @@
 
     return recp_symmops
 
->>>>>>> d83c955d
 
 def get_symmetrically_distinct_miller_indices(structure, max_index):
     """
@@ -820,20 +817,9 @@
             structure. All other indices are equivalent to one of these.
     """
 
-<<<<<<< HEAD
-
-    recp_lattice = structure.lattice.reciprocal_lattice_crystallographic
-    # Need to make sure recp lattice is big enough, otherwise symmetry
-    # determination will fail. We set the overall volume to 1.
-    recp_lattice = recp_lattice.scale(1)
-    recp = Structure(recp_lattice, ["H"], [[0, 0, 0]])
-
-    analyzer = SpacegroupAnalyzer(recp, symprec=0.001)
-    symm_ops = analyzer.get_symmetry_operations()
-=======
+
     symm_ops = get_recp_symmetry_operation(structure)
     unique_millers = []
->>>>>>> d83c955d
 
     self.structure = structure
     self.max_index = max_index
