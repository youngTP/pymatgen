#!/usr/bin/env python

"""
This module provides classes used to modify structures.
"""

from __future__ import division

__author__ = "Shyue Ping Ong"
__copyright__ = "Copyright 2011, The Materials Project"
__version__ = "1.0"
__maintainer__ = "Shyue Ping Ong"
__email__ = "shyue@mit.edu"
__status__ = "Production"
__date__ = "Sep 23, 2011"

import abc
import itertools

import numpy as np
from pymatgen.core.periodic_table import Specie, Element
from pymatgen.core.lattice import Lattice
from pymatgen.core.structure import Structure, PeriodicSite


class StructureModifier(object):
    """
    Abstract class definition for all classes that modify structures.
    """
    __metaclass__ = abc.ABCMeta

    @abc.abstractproperty
    def modified_structure(self):
        """
        Returns the modified structure.
        """
        return

    @abc.abstractproperty
    def original_structure(self):
        '''
        Returns the original structure.
        '''
        return

class StructureEditor(StructureModifier):
    """
    Editor for adding, removing and changing sites from a structure
    """
    DISTANCE_TOLERANCE = 0.01

    def __init__(self, structure):
        """
        Arguments:
            structure:
                pymatgen.core.structure Structure object.
        """
        self._original_structure = structure
        self._lattice = structure.lattice
        self._sites = list(structure.sites)

    def replace_species(self, species_mapping):
        """
        Swap species in a structure.
        
        Arguments:
            species_mapping:
                dict of species to swap. Species can be elements too.
                e.g., {Element("Li"): Element("Na")} performs a Li for Na substitution.
                the second species can be a sp_and_occu dict. For example, a site with 0.5 Si that is passed
                the mapping {Element('Si): {Element('Ge'):0.75, Element('C'):0.25} } will have .375 Ge and .125 C
        """

        def mod_site(site):
            new_atom_occu = dict()
            for sp, amt in site.species_and_occu.items():
                if sp in species_mapping:
                    if species_mapping[sp].__class__.__name__ in ('Element', 'Specie'):
                        if species_mapping[sp] in new_atom_occu:
                            new_atom_occu[species_mapping[sp]] += amt
                        else:
                            new_atom_occu[species_mapping[sp]] = amt
                    elif species_mapping[sp].__class__.__name__ == 'dict':
                        for new_sp, new_amt in species_mapping[sp].items():
                            if new_sp in new_atom_occu:
                                new_atom_occu[new_sp] += amt*new_amt
                            else:
                                new_atom_occu[new_sp] = amt*new_amt
                else:
<<<<<<< HEAD
                    new_atom_occu[sp] = amt
            return PeriodicSite(new_atom_occu, self._lattice.get_fractional_coords(site.coords), self._lattice)
=======
                    if sp in new_atom_occu:
                        new_atom_occu[sp] += amt 
                    else:
                        new_atom_occu[sp] = amt 
            return PeriodicSite(new_atom_occu, self._lattice.get_fractional_coords(site.coords), self._lattice)    
        
>>>>>>> 0f7e1482
        self._sites = map(mod_site, self._sites)

    def replace_single_site(self, index, species = None, atoms_n_occu = None):
        """
        Replace a single site. Takes either a species or a dict of occus
        
        Arguments:
            species: a species object
            index: the index of the site in the _sites list
                
        """
        if atoms_n_occu == None:
            atoms_n_occu = dict()
            atoms_n_occu[species] = 1

        self._sites[index] = PeriodicSite(atoms_n_occu, self._lattice.get_fractional_coords(self._sites[index].coords), self._lattice)

    def remove_species(self, species):
        """
        Remove all occurrences of a species from a structure.
        
        Args:
            species:
                species to remove
        """
        new_sites = []
        for site in self._sites:
            new_sp_occu = {sp:amt for sp, amt in site.species_and_occu.items() if sp not in species}
            if len(new_sp_occu) > 0:
                new_sites.append(PeriodicSite(new_sp_occu, site.frac_coords, self._lattice))
        self._sites = new_sites

    def append_site(self, species, coords, coords_are_cartesian = False, validate_proximity = True):
        """
        Append a site to the structure at the end.
        
        Args:
            species:
                species of inserted site
            coords:
                coordinates of inserted site
            fractional_coord:
                Whether coordinates are cartesian. Defaults to False.
            validate_proximity:
                Whether to check if inserted site is too close to an existing site. Defaults to True.
        
        """
        self.insert_site(len(self._sites), species, coords, coords_are_cartesian, validate_proximity)

    def insert_site(self, i, species, coords, coords_are_cartesian = False, validate_proximity = True):
        """
        Insert a site to the structure.
        
        Args:
            i:
                index to insert site
            species:
                species of inserted site
            coords:
                coordinates of inserted site
            coords_are_cartesian:
                Whether coordinates are cartesian. Defaults to False.
            validate_proximity:
                Whether to check if inserted site is too close to an existing site. Defaults to True.
        """
        if not coords_are_cartesian:
            new_site = PeriodicSite(species, coords, self._lattice)
        else:
            new_site = PeriodicSite(species, self._lattice.get_fractional_coords(coords), self._lattice)

        if validate_proximity:
            for site in self._sites:
                if site.distance(new_site) < self.DISTANCE_TOLERANCE:
                    raise ValueError("New site is too close to an existing site!")

        self._sites.insert(i, new_site)

    def delete_site(self, i):
        """
        Delete site at index i.
        
        Args:
            i:
                index of site to delete.
        """
        del(self._sites[i])

    def delete_sites(self, indices):
        """
        Delete sites with at indices.
        
        Args:
            indices:
                sequence of indices of sites to delete.
        """
        self._sites = [self._sites[i] for i in xrange(len(self._sites)) if i not in indices]

    def apply_operation(self, symmop):
        """
        Apply a symmetry operation to the structure and return the new structure.
        The lattice is operated by the rotation matrix only.
        Coords are operated in full and then transformed to the new lattice.
        
        Args:
            symmop:
                Symmetry operation to apply.
        """
        self._lattice = Lattice([symmop.apply_rotation_only(row) for row in self._lattice.matrix])
        def operate_site(site):
            new_cart = symmop.operate(site.coords)
            return PeriodicSite(site.species_and_occu, self._lattice.get_fractional_coords(new_cart), self._lattice)
        self._sites = map(operate_site, self._sites)

    def modify_lattice(self, new_lattice):
        """
        Modify the lattice of the structure.  Mainly used for changing the basis.
        
        Args:
            new_lattice:
                New lattice
        """
        self._lattice = new_lattice
        new_sites = []
        for site in self._sites:
            new_sites.append(PeriodicSite(site.species_and_occu, self._lattice.get_fractional_coords(site.coords), self._lattice))
        self._sites = new_sites

    def translate_sites(self, indices, vector, frac_coords = True):
        """
        Translate specific sites by some vector, keeping the sites within the unit cell
        
        TODO: Write nosetests for this method (one for frac_coords, one for cartesian)
        
        Args:
            sites: list of site indices on which to perform the translation
            vector: translation vector for sites
            frac_coords: Boolean stating whether the vector corresponds to fractional or cartesian coordinates
        """
        for i in indices:
            site = self._sites[i]
            if frac_coords:
                fcoords = site.frac_coords + vector
            else:
                fcoords = self._lattice.get_fractional_coords(site.coords + vector)
            new_site = PeriodicSite(site.species_and_occu, fcoords, self._lattice, to_unit_cell = True, coords_are_cartesian = False)
            self._sites[i] = new_site

    def perturb_structure(self, distance = 0.1):
        '''
        performs a random perturbation of the sites in a structure to break symmetries
        
        Args:
            distance: distance by which to perturb each site
        '''
        for i in range(len(self._sites)):
            vector = np.random.rand(3)
            vector /= np.linalg.norm(vector) / distance
            self.translate_sites([i], vector, frac_coords = False)


    @property
    def original_structure(self):
        return self._original_structure

    @property
    def modified_structure(self):
        return Structure(self._lattice, [site.species_and_occu for site in self._sites], [site.frac_coords for site in self._sites], False)

class SupercellMaker(StructureModifier):
    """
    Makes a supercell
    """

    def __init__(self, structure, scaling_matrix = ((1, 0, 0), (0, 1, 0), (0, 0, 1))):
        """
        Create a supercell.
        
        Arguments:
            structure:
                pymatgen.core.structure Structure object.
            scaling_matrix:
                a matrix of transforming the lattice vectors. Defaults to the identity matrix.
                Has to be all integers. e.g., [[2,1,0],[0,3,0],[0,0,1]] generates a new structure
                with lattice vectors a' = 2a + b, b' = 3b, c' = c where a, b, and c are the lattice 
                vectors of the original structure. 
        """
        self._original_structure = structure
        old_lattice = structure.lattice
        scale_matrix = np.array(scaling_matrix)
        new_lattice = Lattice(np.dot(scale_matrix, old_lattice.matrix))
        new_species = []
        new_fcoords = []
        def range_vec(i):
            return xrange(max(scale_matrix[:][:, i]) - min(scale_matrix[:][:, i]))
        for site in structure.sites:
            for (i, j, k) in itertools.product(range_vec(0), range_vec(1), range_vec(2)):
                new_species.append(site.species_and_occu)
                fcoords = site.frac_coords
                coords = old_lattice.get_cartesian_coords(fcoords + np.array([i, j, k]))
                new_fcoords.append(new_lattice.get_fractional_coords(coords))
        self._modified_structure = Structure(new_lattice, new_species, new_fcoords, False)

    @property
    def original_structure(self):
        return self._original_structure

    @property
    def modified_structure(self):
        return self._modified_structure


class OxidationStateDecorator(StructureModifier):
    """
    Given a dictionary of oxidation states, decorate a structure 
    by replacing each Element at a site with a Specie with an oxidation state.
    Useful for higher level functions. 
    """

    def __init__(self, structure, oxidation_states):
        """
        Decorates a structure with oxidation states.
        
        Args:
            structure:
                pymatgen.core.structure Structure object.
            oxidation_states:
                dict of oxidation states. e.g., {"Li":1, "Fe":2, "P":5, "O": -2} 
        """
        self._original_structure = structure
        try:
            new_species = [{Specie(el.symbol, oxidation_states[el.symbol]) : occu for el, occu in site.species_and_occu.items()} for site in structure]
        except KeyError:
            raise ValueError("Oxidation state of all elements must be specified in the dictionary.")
        self._modified_structure = Structure(structure.lattice, new_species, structure.frac_coords, False)

    @property
    def original_structure(self):
        return self._original_structure

    @property
    def modified_structure(self):
        return self._modified_structure


class OxidationStateRemover(StructureModifier):
    """
    Replace each Specie at a site with an element.
    Useful for doing structure comparisons after applying higher level functions
    """

    def __init__(self, structure):
        """
        Removes oxidation states from a structure
        
        Args:
            structure:
                pymatgen.core.structure Structure object.
        """
        self._original_structure = structure
        new_species = [{Element(el.symbol) : occu for el, occu in site.species_and_occu.items()} for site in structure]
        self._modified_structure = Structure(structure.lattice, new_species, structure.frac_coords, False)

    @property
    def original_structure(self):
        return self._original_structure

    @property
    def modified_structure(self):
        return self._modified_structure


class BasisChange(StructureModifier):
    """
    Given a new basis, we express the structure in this new basis
    """

    def __init__(self, structure, new_lattice):
        """
        Express a given structure in a new basis.
        
        Arguments:
            structure:
                pymatgen.core.structure Structure object.
            new_lattice:
                a pymatgen.core.Lattice object
        """
        self._original_structure = structure
        sp = [site.species_and_occu for site in structure._sites]
        coords = [site.coords for site in structure._sites]
        self._modified_structure = Structure(new_lattice, sp, coords, validate_proximity = False, to_unit_cell = True, coords_are_cartesian = True)

    @property
    def original_structure(self):
        return self._original_structure

    @property
    def modified_structure(self):
        return self._modified_structure


if __name__ == "__main__":
    import doctest
    doctest.testmod()<|MERGE_RESOLUTION|>--- conflicted
+++ resolved
@@ -83,21 +83,16 @@
                     elif species_mapping[sp].__class__.__name__ == 'dict':
                         for new_sp, new_amt in species_mapping[sp].items():
                             if new_sp in new_atom_occu:
-                                new_atom_occu[new_sp] += amt*new_amt
+                                new_atom_occu[new_sp] += amt * new_amt
                             else:
-                                new_atom_occu[new_sp] = amt*new_amt
+                                new_atom_occu[new_sp] = amt * new_amt
                 else:
-<<<<<<< HEAD
-                    new_atom_occu[sp] = amt
+                    if sp in new_atom_occu:
+                        new_atom_occu[sp] += amt
+                    else:
+                        new_atom_occu[sp] = amt
             return PeriodicSite(new_atom_occu, self._lattice.get_fractional_coords(site.coords), self._lattice)
-=======
-                    if sp in new_atom_occu:
-                        new_atom_occu[sp] += amt 
-                    else:
-                        new_atom_occu[sp] = amt 
-            return PeriodicSite(new_atom_occu, self._lattice.get_fractional_coords(site.coords), self._lattice)    
-        
->>>>>>> 0f7e1482
+
         self._sites = map(mod_site, self._sites)
 
     def replace_single_site(self, index, species = None, atoms_n_occu = None):
