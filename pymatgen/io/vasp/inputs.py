--- conflicted
+++ resolved
@@ -743,13 +743,8 @@
             key: INCAR parameter key
             val: Actual value of INCAR parameter.
         """
-<<<<<<< HEAD
-        list_keys = ("LDAUU", "LDAUL", "LDAUJ", "MAGMOM", "DIPOL", 
-                     "LANGEVIN_GAMMA", "EFIELD_PEAD")
-=======
         list_keys = ("LDAUU", "LDAUL", "LDAUJ", "MAGMOM", "DIPOL", "LANGEVIN_GAMMA",
-                     "QUAD_EFG")
->>>>>>> c53a0d66
+                     "QUAD_EFG", "EFIELD_PEAD")
         bool_keys = ("LDAU", "LWAVE", "LSCALU", "LCHARG", "LPLANE",
                      "LHFCALC", "ADDGRID", "LSORBIT", "LNONCOLLINEAR")
         float_keys = ("EDIFF", "SIGMA", "TIME", "ENCUTFOCK", "HFSCREEN",
