--- conflicted
+++ resolved
@@ -74,8 +74,6 @@
         self.assertEqual(len(data), 42)
         data = c.get_xrd_data(s, two_theta_range=[0, 60])
         self.assertEqual(len(data), 18)
-<<<<<<< HEAD
-=======
 
         #Test with and without Debye-Waller factor
         tungsten = Structure(Lattice.cubic(3.1653), ["W"] * 2,
@@ -90,7 +88,6 @@
         self.assertAlmostEqual(data[0][1], 2377745.2296686019)
         self.assertAlmostEqual(data[0][3], 2.2382050944897789)
 
->>>>>>> e4928f8c
 
 if __name__ == '__main__':
     unittest.main()