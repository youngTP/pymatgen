machine:
  timezone:
    America/Los_Angeles
  python:
    version: 3.4.1
dependencies:
  override:
    - easy_install -U setuptools
    - pip install -q numpy
    - pip install -r requirements.txt
    - pip install -r requirements-optional.txt
    - python setup.py develop
test:
  override:
    - nosetests:
        environment:
            PATH: $PATH:`pwd`/cmd_line/enum/Linux_64bit:`pwd`/cmd_line/bader/Linux_64bit:`pwd`/cmd_line/gulp/Linux_64bit:`pwd`/cmd_line/aconvasp/Linux_64bit
<<<<<<< HEAD
            GULP_LIB: /`pwd`/cmd_line/gulp/Libraries
=======
            GULP_LIB: /`pwd`/cmd_line/gulp/Libraries
            PYTHONPATH: $PYTHONPATH:/usr/lib/python2.7/dist-packages/
deployment:
  automerge:
    branch: [master]
    commands:
      - git config --global push.default simple
      - git config --global user.email "ongsp@ucsd.edu"
      - git config --global user.name "Shyue Ping Ong"
      - git checkout stable_py3
      - git merge -m "Automated merge for py3k testing" master
      - git push
      - git checkout master
>>>>>>> b067f2c9
<|MERGE_RESOLUTION|>--- conflicted
+++ resolved
@@ -1,23 +1,18 @@
 machine:
   timezone:
     America/Los_Angeles
-  python:
-    version: 3.4.1
 dependencies:
   override:
-    - easy_install -U setuptools
     - pip install -q numpy
     - pip install -r requirements.txt
     - pip install -r requirements-optional.txt
+    - pip install -Iv https://wiki.fysik.dtu.dk/ase-files/python-ase-3.7.1.3184.tar.gz
     - python setup.py develop
 test:
   override:
     - nosetests:
         environment:
             PATH: $PATH:`pwd`/cmd_line/enum/Linux_64bit:`pwd`/cmd_line/bader/Linux_64bit:`pwd`/cmd_line/gulp/Linux_64bit:`pwd`/cmd_line/aconvasp/Linux_64bit
-<<<<<<< HEAD
-            GULP_LIB: /`pwd`/cmd_line/gulp/Libraries
-=======
             GULP_LIB: /`pwd`/cmd_line/gulp/Libraries
             PYTHONPATH: $PYTHONPATH:/usr/lib/python2.7/dist-packages/
 deployment:
@@ -30,5 +25,4 @@
       - git checkout stable_py3
       - git merge -m "Automated merge for py3k testing" master
       - git push
-      - git checkout master
->>>>>>> b067f2c9
+      - git checkout master